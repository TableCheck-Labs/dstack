--- conflicted
+++ resolved
@@ -1,6 +1,6 @@
 from abc import ABC, abstractmethod
 from pathlib import Path
-from typing import Dict
+from typing import Dict, Optional
 
 import yaml
 
@@ -25,15 +25,11 @@
         pass
 
     @abstractmethod
-    def configure_hub(self, config: Dict):
+    def configure_hub(self, data: Dict):
         pass
 
     @abstractmethod
-    def get_backend_client(self, config: Dict):
-        pass
-
-    @abstractmethod
-    def get_config(self, config: Dict):
+    def get_config(self, data: Dict):
         pass
 
     @abstractmethod
@@ -42,23 +38,13 @@
 
 
 class BackendConfig(ABC):
+
+    credentials: Optional[Dict] = None
+
     @abstractmethod
     def save(self, path: Path = get_config_path()):
         pass
 
     @abstractmethod
     def load(self, path: Path = get_config_path()):
-        pass
-
-    def load_json(self, json_data):
-        for key, value in json_data.items():
-            if hasattr(self, key):
-<<<<<<< HEAD
-                setattr(self, key, value)
-=======
-                setattr(self, key, value)
-
-    @abstractmethod
-    def configure(self):
-        pass
->>>>>>> 370814c9
+        pass