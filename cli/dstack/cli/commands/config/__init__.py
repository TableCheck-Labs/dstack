from argparse import Namespace

<<<<<<< HEAD
from dstack.api.config import dict_configurator
=======
from dstack.api.backend import get_current_remote_backend
from dstack.api.config import dict_config
>>>>>>> 370814c9
from dstack.cli.commands import BasicCommand
from dstack.cli.common import ask_choice, console


class ConfigCommand(BasicCommand):
    NAME = "config"
    DESCRIPTION = "Configure the remote backend"

    def __init__(self, parser):
        super(ConfigCommand, self).__init__(parser)

    def register(self):
        pass

    def _command(self, args: Namespace):
<<<<<<< HEAD
        configurators = dict_configurator()
        if args.unknown is not None and len(args.unknown) != 0:
            configurators[args.unknown[0]].parse_args(args.unknown[1:])
        elif len(configurators) > 1:
            backend_name = ask_choice(
                "Choose backend",
                [f"[{key}]" for key in configurators.keys()],
                [key for key in configurators.keys()],
                "aws",
            )
            configurators[backend_name].configure_cli()
        else:
            configurators["aws"].configure_cli()
=======
        configs = dict_config()
        default_backend_name = None
        remote_backend = get_current_remote_backend()
        if remote_backend is not None:
            default_backend_name = remote_backend.name
        try:
            backend_name = ask_choice(
                "Choose backend",
                [f"[{key}]" for key in configs.keys()],
                [key for key in configs.keys()],
                default_backend_name,
            )
            configs[backend_name].configure()
        except KeyboardInterrupt:
            console.print("Configuration canceled")
            exit(1)
>>>>>>> 370814c9
<|MERGE_RESOLUTION|>--- conflicted
+++ resolved
@@ -1,11 +1,7 @@
 from argparse import Namespace
 
-<<<<<<< HEAD
+from dstack.api.backend import get_current_remote_backend
 from dstack.api.config import dict_configurator
-=======
-from dstack.api.backend import get_current_remote_backend
-from dstack.api.config import dict_config
->>>>>>> 370814c9
 from dstack.cli.commands import BasicCommand
 from dstack.cli.common import ask_choice, console
 
@@ -21,35 +17,22 @@
         pass
 
     def _command(self, args: Namespace):
-<<<<<<< HEAD
         configurators = dict_configurator()
         if args.unknown is not None and len(args.unknown) != 0:
             configurators[args.unknown[0]].parse_args(args.unknown[1:])
         elif len(configurators) > 1:
-            backend_name = ask_choice(
-                "Choose backend",
-                [f"[{key}]" for key in configurators.keys()],
-                [key for key in configurators.keys()],
-                "aws",
-            )
-            configurators[backend_name].configure_cli()
-        else:
-            configurators["aws"].configure_cli()
-=======
-        configs = dict_config()
-        default_backend_name = None
-        remote_backend = get_current_remote_backend()
-        if remote_backend is not None:
-            default_backend_name = remote_backend.name
-        try:
-            backend_name = ask_choice(
-                "Choose backend",
-                [f"[{key}]" for key in configs.keys()],
-                [key for key in configs.keys()],
-                default_backend_name,
-            )
-            configs[backend_name].configure()
-        except KeyboardInterrupt:
-            console.print("Configuration canceled")
-            exit(1)
->>>>>>> 370814c9
+            default_backend_name = None
+            remote_backend = get_current_remote_backend()
+            if remote_backend is not None:
+                default_backend_name = remote_backend.name
+            try:
+                backend_name = ask_choice(
+                    "Choose backend",
+                    [f"[{key}]" for key in configurators.keys()],
+                    [key for key in configurators.keys()],
+                    default_backend_name,
+                )
+                configurators[backend_name].configure_cli()
+            except KeyboardInterrupt:
+                console.print("Configuration canceled")
+                exit(1)