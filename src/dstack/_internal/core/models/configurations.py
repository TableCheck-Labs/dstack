import os
import re
from enum import Enum
from typing import Dict, List, Mapping, Optional, Union

from pydantic import BaseModel, Field, ValidationError, conint, constr, root_validator, validator
from typing_extensions import Annotated, Literal

from dstack._internal.core.errors import ConfigurationError
from dstack._internal.core.models.common import Duration, ForbidExtra
from dstack._internal.core.models.gateways import AnyModel
from dstack._internal.core.models.repos.base import Repo
from dstack._internal.core.models.repos.virtual import VirtualRepo
from dstack._internal.core.models.resources import Range, ResourcesSpec

CommandsList = List[str]
ValidPort = conint(gt=0, le=65536)


class ConfigurationType(str, Enum):
    DEV_ENVIRONMENT = "dev-environment"
    TASK = "task"
    SERVICE = "service"


class PythonVersion(str, Enum):
    PY38 = "3.8"
    PY39 = "3.9"
    PY310 = "3.10"
    PY311 = "3.11"


class RegistryAuth(ForbidExtra):
    """
    Credentials for pulling a private Docker image.

    Attributes:
        username (str): The username
        password (str): The password or access token
    """

    username: Annotated[Optional[str], Field(description="The username")]
    password: Annotated[str, Field(description="The password or access token")]


class PortMapping(ForbidExtra):
    local_port: Optional[ValidPort] = None
    container_port: ValidPort

    @classmethod
    def parse(cls, v: str) -> "PortMapping":
        """
        Possible values:
          - 8080
          - 80:8080
          - *:8080
        """
        r = re.search(r"^(?:(\d+|\*):)?(\d+)?$", v)
        if not r:
            raise ValueError(v)
        local_port, container_port = r.groups()
        if local_port is None:  # identity mapping by default
            local_port = int(container_port)
        elif local_port == "*":
            local_port = None
        else:
            local_port = int(local_port)
        return PortMapping(local_port=local_port, container_port=int(container_port))


class Artifact(ForbidExtra):
    path: Annotated[
        str, Field(description="The path to the folder that must be stored as an output artifact")
    ]
    mount: Annotated[
        bool,
        Field(
            description="Must be set to `true` if the artifact files must be saved in real-time"
        ),
    ] = False


<<<<<<< HEAD
class EnvSentinel(ForbidExtra):
    key: str

    def from_env(self, env: Mapping[str, str]) -> str:
        if self.key in env:
            return env[self.key]

        else:
            raise ValueError(f"Environment variable {self.key} is not set")

    def __str__(self):
        return f"EnvSentinel({self.key})"
=======
class ScalingSpec(ForbidExtra):
    metric: Annotated[Literal["rps"], Field(description="The target metric to track")]
    target: Annotated[float, Field(description="The target value of the metric")]
    scale_up_delay: Annotated[
        Duration, Field(description="The delay in seconds before scaling up")
    ] = Duration.parse("5m")
    scale_down_delay: Annotated[
        Duration, Field(description="The delay in seconds before scaling down")
    ] = Duration.parse("10m")
>>>>>>> 2df9fc59


class BaseConfiguration(ForbidExtra):
    type: Literal["none"]
    image: Annotated[Optional[str], Field(description="The name of the Docker image to run")]
    entrypoint: Annotated[Optional[str], Field(description="The Docker entrypoint")]
    home_dir: Annotated[
        str, Field(description="The absolute path to the home directory inside the container")
    ] = "/root"
    registry_auth: Annotated[
        Optional[RegistryAuth], Field(description="Credentials for pulling a private Docker image")
    ]
    python: Annotated[
        Optional[PythonVersion],
        Field(description="The major version of Python\nMutually exclusive with the image"),
    ]
    env: Annotated[
        Union[
            List[constr(regex=r"^[a-zA-Z_][a-zA-Z0-9_]*(=.*$|$)")], Dict[str, str | EnvSentinel]
        ],
        Field(description="The mapping or the list of environment variables"),
    ] = {}
    setup: Annotated[CommandsList, Field(description="The bash commands to run on the boot")] = []
    resources: Annotated[
        ResourcesSpec, Field(description="The resources requirements to run the configuration")
    ] = ResourcesSpec()

    @validator("python", pre=True, always=True)
    def convert_python(cls, v, values) -> Optional[PythonVersion]:
        if v is not None and values.get("image"):
            raise KeyError("`image` and `python` are mutually exclusive fields")
        if isinstance(v, float):
            v = str(v)
            if v == "3.1":
                v = "3.10"
        if isinstance(v, str):
            return PythonVersion(v)
        return v

    @validator("env")
    def convert_env(cls, v) -> Dict[str, str]:
        if isinstance(v, list):
            d = {}
            for var in v:
                if "=" not in var:
                    if var not in d:
                        d[var] = EnvSentinel(key=var)
                    else:
                        raise ValueError(f"Duplicate environment variable: {var}")
                else:
                    k, val = var.split("=", maxsplit=1)
                    if k not in d:
                        d[k] = val
                    else:
                        raise ValueError(f"Duplicate environment variable: {var}")
            return d
        return v

    def get_repo(self) -> Repo:
        return VirtualRepo(repo_id="none")


class BaseConfigurationWithPorts(BaseConfiguration):
    ports: Annotated[
        List[Union[ValidPort, constr(regex=r"^(?:[0-9]+|\*):[0-9]+$"), PortMapping]],
        Field(description="Port numbers/mapping to expose"),
    ] = []

    @validator("ports", each_item=True)
    def convert_ports(cls, v) -> PortMapping:
        if isinstance(v, int):
            return PortMapping(local_port=v, container_port=v)
        elif isinstance(v, str):
            return PortMapping.parse(v)
        return v


class DevEnvironmentConfiguration(BaseConfigurationWithPorts):
    type: Literal["dev-environment"] = "dev-environment"
    ide: Annotated[Literal["vscode"], Field(description="The IDE to run")]
    version: Annotated[Optional[str], Field(description="The version of the IDE")]
    init: Annotated[CommandsList, Field(description="The bash commands to run")] = []


class TaskConfiguration(BaseConfigurationWithPorts):
    """
    Attributes:
        commands (List[str]): The bash commands to run
        ports (List[PortMapping]): Port numbers/mapping to expose
        env (Dict[str, str]): The mapping or the list of environment variables
        image (Optional[str]): The name of the Docker image to run
        python (Optional[str]): The major version of Python
        entrypoint (Optional[str]): The Docker entrypoint
        registry_auth (Optional[RegistryAuth]): Credentials for pulling a private Docker image
        home_dir (str): The absolute path to the home directory inside the container. Defaults to `/root`.
        resources (Optional[ResourcesSpec]): The requirements to run the configuration.
    """

    type: Literal["task"] = "task"
    commands: Annotated[CommandsList, Field(description="The bash commands to run")]


class ServiceConfiguration(BaseConfiguration):
    """
    Attributes:
        commands (List[str]): The bash commands to run
        port (PortMapping): The port, that application listens to or the mapping
        env (Dict[str, str]): The mapping or the list of environment variables
        image (Optional[str]): The name of the Docker image to run
        python (Optional[str]): The major version of Python
        entrypoint (Optional[str]): The Docker entrypoint
        registry_auth (Optional[RegistryAuth]): Credentials for pulling a private Docker image
        home_dir (str): The absolute path to the home directory inside the container. Defaults to `/root`.
        resources (Optional[ResourcesSpec]): The requirements to run the configuration.
        model (Optional[ModelMapping]): Mapping of the model for the OpenAI-compatible endpoint.
        auth (bool): Enable the authorization. Defaults to `True`.
        replicas Range[int]: The range of the number of replicas. Defaults to `1`.
        scaling: Optional[ScalingSpec]: The auto-scaling configuration.
    """

    type: Literal["service"] = "service"
    commands: Annotated[CommandsList, Field(description="The bash commands to run")]
    port: Annotated[
        Union[ValidPort, constr(regex=r"^[0-9]+:[0-9]+$"), PortMapping],
        Field(description="The port, that application listens to or the mapping"),
    ]
    model: Annotated[
        Optional[AnyModel],
        Field(description="Mapping of the model for the OpenAI-compatible endpoint"),
    ] = None
    auth: Annotated[bool, Field(description="Enable the authorization")] = True
    replicas: Annotated[Range[int], Field(description="The range ")] = Range[int](min=1, max=1)
    scaling: Annotated[
        Optional[ScalingSpec], Field(description="The auto-scaling configuration")
    ] = None

    @validator("port")
    def convert_port(cls, v) -> PortMapping:
        if isinstance(v, int):
            return PortMapping(local_port=80, container_port=v)
        elif isinstance(v, str):
            return PortMapping.parse(v)
        return v

    @validator("replicas")
    def convert_replicas(cls, v: Range[int]) -> Range[int]:
        if v.max is None:
            raise ValueError("The maximum number of replicas must be set")
        if v.max < 1:
            raise ValueError("The maximum number of replicas must be greater than 0")
        if v.min is None:
            v.min = 0
        elif v.min < 0:
            raise ValueError("The minimum number of replicas must be greater or equal than 0")
        return v

    @root_validator()
    def validate_scaling(cls, values):
        scaling = values.get("scaling")
        replicas = values.get("replicas")
        if replicas.min != replicas.max and not scaling:
            raise ValueError("Auto-scaling must be defined for a range of replicas")
        if replicas.min == replicas.max and scaling:
            raise ValueError("Can't perform auto-scaling for a fixed number of replicas")
        return values


AnyRunConfiguration = Union[DevEnvironmentConfiguration, TaskConfiguration, ServiceConfiguration]


class RunConfiguration(BaseModel):
    __root__: Annotated[
        AnyRunConfiguration,
        Field(discriminator="type"),
    ]

    class Config:
        schema_extra = {"$schema": "http://json-schema.org/draft-07/schema#"}


def parse(data: dict) -> AnyRunConfiguration:
    try:
        conf = RunConfiguration.parse_obj(data).__root__
    except ValidationError as e:
        raise ConfigurationError(e)
    return conf<|MERGE_RESOLUTION|>--- conflicted
+++ resolved
@@ -80,20 +80,6 @@
     ] = False
 
 
-<<<<<<< HEAD
-class EnvSentinel(ForbidExtra):
-    key: str
-
-    def from_env(self, env: Mapping[str, str]) -> str:
-        if self.key in env:
-            return env[self.key]
-
-        else:
-            raise ValueError(f"Environment variable {self.key} is not set")
-
-    def __str__(self):
-        return f"EnvSentinel({self.key})"
-=======
 class ScalingSpec(ForbidExtra):
     metric: Annotated[Literal["rps"], Field(description="The target metric to track")]
     target: Annotated[float, Field(description="The target value of the metric")]
@@ -103,7 +89,20 @@
     scale_down_delay: Annotated[
         Duration, Field(description="The delay in seconds before scaling down")
     ] = Duration.parse("10m")
->>>>>>> 2df9fc59
+
+
+class EnvSentinel(ForbidExtra):
+    key: str
+
+    def from_env(self, env: Mapping[str, str]) -> str:
+        if self.key in env:
+            return env[self.key]
+
+        else:
+            raise ValueError(f"Environment variable {self.key} is not set")
+
+    def __str__(self):
+        return f"EnvSentinel({self.key})"
 
 
 class BaseConfiguration(ForbidExtra):
