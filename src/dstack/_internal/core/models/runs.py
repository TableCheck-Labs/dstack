from datetime import datetime, timedelta
from enum import Enum
from typing import Any, Dict, List, Optional, Type

from pydantic import UUID4, Field, root_validator
from typing_extensions import Annotated

from dstack._internal.core.models.backends.base import BackendType
from dstack._internal.core.models.common import ApplyAction, CoreModel, NetworkMode, RegistryAuth
from dstack._internal.core.models.configurations import (
    DEFAULT_REPO_DIR,
    AnyRunConfiguration,
    RunConfiguration,
)
from dstack._internal.core.models.instances import (
    InstanceOfferWithAvailability,
    InstanceType,
    SSHConnectionParams,
)
from dstack._internal.core.models.profiles import (
    CreationPolicy,
    Profile,
    ProfileParams,
    RetryEvent,
    SpotPolicy,
    UtilizationPolicy,
)
from dstack._internal.core.models.repos import AnyRunRepoData
from dstack._internal.core.models.resources import Memory, ResourcesSpec
from dstack._internal.core.models.unix import UnixUser
from dstack._internal.core.models.volumes import MountPoint
from dstack._internal.utils import common as common_utils
from dstack._internal.utils.common import format_pretty_duration


class AppSpec(CoreModel):
    port: int
    map_to_port: Optional[int]
    app_name: str
    url_path: Optional[str] = None
    url_query_params: Optional[Dict[str, str]] = None


class JobStatus(str, Enum):
    SUBMITTED = "submitted"
    PROVISIONING = "provisioning"
    PULLING = "pulling"
    RUNNING = "running"
    TERMINATING = "terminating"
    TERMINATED = "terminated"
    ABORTED = "aborted"
    FAILED = "failed"
    DONE = "done"

    @classmethod
    def finished_statuses(cls) -> List["JobStatus"]:
        return [cls.TERMINATED, cls.ABORTED, cls.FAILED, cls.DONE]

    def is_finished(self):
        return self in self.finished_statuses()


class Retry(CoreModel):
    on_events: List[RetryEvent]
    duration: int

    def pretty_format(self) -> str:
        pretty_duration = format_pretty_duration(self.duration)
        events = ", ".join(event.value for event in self.on_events)
        return f"{pretty_duration}[{events}]"


class RunTerminationReason(str, Enum):
    ALL_JOBS_DONE = "all_jobs_done"
    JOB_FAILED = "job_failed"
    RETRY_LIMIT_EXCEEDED = "retry_limit_exceeded"
    STOPPED_BY_USER = "stopped_by_user"
    ABORTED_BY_USER = "aborted_by_user"
    SERVER_ERROR = "server_error"

    def to_job_termination_reason(self) -> "JobTerminationReason":
        mapping = {
            self.ALL_JOBS_DONE: JobTerminationReason.DONE_BY_RUNNER,
            self.JOB_FAILED: JobTerminationReason.TERMINATED_BY_SERVER,
            self.RETRY_LIMIT_EXCEEDED: JobTerminationReason.TERMINATED_BY_SERVER,
            self.STOPPED_BY_USER: JobTerminationReason.TERMINATED_BY_USER,
            self.ABORTED_BY_USER: JobTerminationReason.ABORTED_BY_USER,
            self.SERVER_ERROR: JobTerminationReason.TERMINATED_BY_SERVER,
        }
        return mapping[self]

    def to_status(self) -> "RunStatus":
        mapping = {
            self.ALL_JOBS_DONE: RunStatus.DONE,
            self.JOB_FAILED: RunStatus.FAILED,
            self.RETRY_LIMIT_EXCEEDED: RunStatus.FAILED,
            self.STOPPED_BY_USER: RunStatus.TERMINATED,
            self.ABORTED_BY_USER: RunStatus.TERMINATED,
            self.SERVER_ERROR: RunStatus.FAILED,
        }
        return mapping[self]


class JobTerminationReason(str, Enum):
    # Set by the server
    FAILED_TO_START_DUE_TO_NO_CAPACITY = "failed_to_start_due_to_no_capacity"
    INTERRUPTED_BY_NO_CAPACITY = "interrupted_by_no_capacity"
    INSTANCE_UNREACHABLE = "instance_unreachable"
    WAITING_INSTANCE_LIMIT_EXCEEDED = "waiting_instance_limit_exceeded"
    WAITING_RUNNER_LIMIT_EXCEEDED = "waiting_runner_limit_exceeded"
    TERMINATED_BY_USER = "terminated_by_user"
    VOLUME_ERROR = "volume_error"
    GATEWAY_ERROR = "gateway_error"
    SCALED_DOWN = "scaled_down"
    DONE_BY_RUNNER = "done_by_runner"
    ABORTED_BY_USER = "aborted_by_user"
    TERMINATED_BY_SERVER = "terminated_by_server"
    INACTIVITY_DURATION_EXCEEDED = "inactivity_duration_exceeded"
    TERMINATED_DUE_TO_UTILIZATION_POLICY = "terminated_due_to_utilization_policy"
    # Set by the runner
    CONTAINER_EXITED_WITH_ERROR = "container_exited_with_error"
    PORTS_BINDING_FAILED = "ports_binding_failed"
    CREATING_CONTAINER_ERROR = "creating_container_error"
    EXECUTOR_ERROR = "executor_error"
    MAX_DURATION_EXCEEDED = "max_duration_exceeded"

    def to_status(self) -> JobStatus:
        mapping = {
            self.FAILED_TO_START_DUE_TO_NO_CAPACITY: JobStatus.FAILED,
            self.INTERRUPTED_BY_NO_CAPACITY: JobStatus.FAILED,
            self.INSTANCE_UNREACHABLE: JobStatus.FAILED,
            self.WAITING_INSTANCE_LIMIT_EXCEEDED: JobStatus.FAILED,
            self.WAITING_RUNNER_LIMIT_EXCEEDED: JobStatus.FAILED,
            self.TERMINATED_BY_USER: JobStatus.TERMINATED,
            self.VOLUME_ERROR: JobStatus.FAILED,
            self.GATEWAY_ERROR: JobStatus.FAILED,
            self.SCALED_DOWN: JobStatus.TERMINATED,
            self.DONE_BY_RUNNER: JobStatus.DONE,
            self.ABORTED_BY_USER: JobStatus.ABORTED,
            self.TERMINATED_BY_SERVER: JobStatus.TERMINATED,
            self.INACTIVITY_DURATION_EXCEEDED: JobStatus.TERMINATED,
            self.TERMINATED_DUE_TO_UTILIZATION_POLICY: JobStatus.TERMINATED,
            self.CONTAINER_EXITED_WITH_ERROR: JobStatus.FAILED,
            self.PORTS_BINDING_FAILED: JobStatus.FAILED,
            self.CREATING_CONTAINER_ERROR: JobStatus.FAILED,
            self.EXECUTOR_ERROR: JobStatus.FAILED,
            self.MAX_DURATION_EXCEEDED: JobStatus.TERMINATED,
        }
        return mapping[self]

    def to_retry_event(self) -> Optional[RetryEvent]:
        """
        Returns:
            the retry event this termination reason triggers
            or None if this termination reason should not be retried
        """
        mapping = {
            self.FAILED_TO_START_DUE_TO_NO_CAPACITY: RetryEvent.NO_CAPACITY,
            self.INTERRUPTED_BY_NO_CAPACITY: RetryEvent.INTERRUPTION,
        }
        default = RetryEvent.ERROR if self.to_status() == JobStatus.FAILED else None
        return mapping.get(self, default)


class Requirements(CoreModel):
    # TODO: Make requirements' fields required
    resources: ResourcesSpec
    max_price: Optional[float] = None
    spot: Optional[bool] = None
    reservation: Optional[str] = None

    def pretty_format(self, resources_only: bool = False):
        res = self.resources.pretty_format()
        if not resources_only:
            if self.spot is not None:
                res += f", {'spot' if self.spot else 'on-demand'}"
            if self.max_price is not None:
                res += f" under ${self.max_price:3f}".rstrip("0").rstrip(".") + " per hour"
        return res


class Gateway(CoreModel):
    gateway_name: Optional[str]
    service_port: int
    hostname: Optional[str]
    public_port: int = 80
    secure: bool = False

    auth: bool = True
    options: dict = {}


class JobSSHKey(CoreModel):
    private: str
    public: str


class JobSpec(CoreModel):
    replica_num: int = 0  # default value for backward compatibility
    job_num: int
    job_name: str
    jobs_per_replica: int = 1  # default value for backward compatibility
    app_specs: Optional[List[AppSpec]]
    user: Optional[UnixUser] = None  # default value for backward compatibility
    commands: List[str]
    env: Dict[str, str]
    home_dir: Optional[str]
    image_name: str
    privileged: bool = False
    single_branch: Optional[bool] = None
    max_duration: Optional[int]
    stop_duration: Optional[int] = None
    utilization_policy: Optional[UtilizationPolicy] = None
    registry_auth: Optional[RegistryAuth]
    requirements: Requirements
    retry: Optional[Retry]
    volumes: Optional[List[MountPoint]] = None
    ssh_key: Optional[JobSSHKey] = None
    working_dir: Optional[str]


class JobProvisioningData(CoreModel):
    backend: BackendType
    # In case backend provisions instance in another backend, it may set that backend as base_backend.
    base_backend: Optional[BackendType] = None
    instance_type: InstanceType
    instance_id: str
    # hostname may not be set immediately after instance provisioning.
    # It is set to a public IP or, if public IPs are disabled, to a private IP.
    hostname: Optional[str] = None
    internal_ip: Optional[str] = None
    # public_ip_enabled can used to distinguished instances with and without public IPs.
    # hostname being None is not enough since it can be filled after provisioning.
    public_ip_enabled: bool = True
    # instance_network a network address for multimode installation. Specified as `<ip address>/<netmask>`
    # internal_ip will be selected from the specified network
    instance_network: Optional[str] = None
    region: str
    availability_zone: Optional[str] = None
    reservation: Optional[str] = None
    price: float
    username: str
    # ssh_port be different from 22 for some backends.
    # ssh_port may not be set immediately after instance provisioning
    ssh_port: Optional[int] = None
    dockerized: bool  # True if backend starts shim
    ssh_proxy: Optional[SSHConnectionParams] = None
    backend_data: Optional[str] = None  # backend-specific data in json

    def get_base_backend(self) -> BackendType:
        if self.base_backend is not None:
            return self.base_backend
        return self.backend


class JobRuntimeData(CoreModel):
    """
    Holds various information only available after the job is submitted, such as:
        * offer (depends on the instance)
        * volumes used by the job
        * resource constraints for container (depend on the instance)
        * port mapping (reported by the shim only after the container is started)

    Some fields are mutable, for example, `ports` only available when the shim starts
    the container.
    """

    network_mode: NetworkMode
    # GPU, CPU, memory resource shares. None means all available (no limit)
    gpu: Optional[int] = None
    cpu: Optional[float] = None
    memory: Optional[Memory] = None
    # container:host port mapping reported by shim. Empty dict if network_mode == NetworkMode.HOST
    # None if data is not yet available (on vm-based backends and ssh instances)
    # or not applicable (container-based backends)
    ports: Optional[dict[int, int]] = None
    # List of volumes used by the job
    volume_names: Optional[list[str]] = None  # None for backward compatibility
    # Virtual shared offer
    offer: Optional[InstanceOfferWithAvailability] = None  # None for backward compatibility


class ClusterInfo(CoreModel):
    job_ips: List[str]
    master_job_ip: str
    gpus_per_job: int


class JobSubmission(CoreModel):
    id: UUID4
    submission_num: int
    deployment_num: int = 0  # default for compatibility with pre-0.19.14 servers
    submitted_at: datetime
    last_processed_at: datetime
    finished_at: Optional[datetime]
    inactivity_secs: Optional[int]
    status: JobStatus
    termination_reason: Optional[JobTerminationReason]
    termination_reason_message: Optional[str]
    exit_status: Optional[int]
    job_provisioning_data: Optional[JobProvisioningData]
    job_runtime_data: Optional[JobRuntimeData]
    # TODO: make status_message and error a computed field after migrating to pydanticV2
    status_message: Optional[str]
    error: Optional[str] = None

    @property
    def age(self) -> timedelta:
        return common_utils.get_current_datetime() - self.submitted_at

    @property
    def duration(self) -> timedelta:
        end_time = common_utils.get_current_datetime()
        if self.finished_at is not None:
            end_time = self.finished_at
        return end_time - self.submitted_at

    @root_validator
    def _status_message(cls, values) -> Dict:
        try:
            status = values["status"]
            termination_reason = values["termination_reason"]
            exit_code = values["exit_status"]
        except KeyError:
            return values
        values["status_message"] = JobSubmission._get_status_message(
            status=status,
            termination_reason=termination_reason,
            exit_status=exit_code,
        )
        return values

    @staticmethod
    def _get_status_message(
        status: JobStatus,
        termination_reason: Optional[JobTerminationReason],
        exit_status: Optional[int],
    ) -> str:
        if status == JobStatus.DONE:
            return "exited (0)"
        elif status == JobStatus.FAILED:
            if termination_reason == JobTerminationReason.CONTAINER_EXITED_WITH_ERROR:
                return f"exited ({exit_status})"
            elif termination_reason == JobTerminationReason.FAILED_TO_START_DUE_TO_NO_CAPACITY:
                return "no offers"
            elif termination_reason == JobTerminationReason.INTERRUPTED_BY_NO_CAPACITY:
                return "interrupted"
            else:
                return "error"
        elif status == JobStatus.TERMINATED:
            if termination_reason == JobTerminationReason.TERMINATED_BY_USER:
                return "stopped"
            elif termination_reason == JobTerminationReason.ABORTED_BY_USER:
                return "aborted"
        return status.value

    @root_validator
    def _error(cls, values) -> Dict:
        try:
            termination_reason = values["termination_reason"]
        except KeyError:
            return values
        values["error"] = JobSubmission._get_error(termination_reason=termination_reason)
        return values

    @staticmethod
    def _get_error(termination_reason: Optional[JobTerminationReason]) -> Optional[str]:
        error_mapping = {
            JobTerminationReason.INSTANCE_UNREACHABLE: "instance unreachable",
            JobTerminationReason.WAITING_INSTANCE_LIMIT_EXCEEDED: "waiting instance limit exceeded",
            JobTerminationReason.VOLUME_ERROR: "volume error",
            JobTerminationReason.GATEWAY_ERROR: "gateway error",
            JobTerminationReason.SCALED_DOWN: "scaled down",
            JobTerminationReason.INACTIVITY_DURATION_EXCEEDED: "inactivity duration exceeded",
            JobTerminationReason.TERMINATED_DUE_TO_UTILIZATION_POLICY: "utilization policy",
            JobTerminationReason.PORTS_BINDING_FAILED: "ports binding failed",
            JobTerminationReason.CREATING_CONTAINER_ERROR: "runner error",
            JobTerminationReason.EXECUTOR_ERROR: "executor error",
            JobTerminationReason.MAX_DURATION_EXCEEDED: "max duration exceeded",
        }
        return error_mapping.get(termination_reason)


class Job(CoreModel):
    job_spec: JobSpec
    job_submissions: List[JobSubmission]


class RunSpec(CoreModel):
    # TODO: run_name, working_dir are redundant here since they already passed in configuration
    run_name: Annotated[
        Optional[str],
        Field(description="The run name. If not set, the run name is generated automatically."),
    ] = None
    repo_id: Annotated[
        Optional[str],
        Field(
            description=(
                "Same `repo_id` that is specified when initializing the repo"
                " by calling the `/api/project/{project_name}/repos/init` endpoint."
                " If not specified, a default virtual repo is used."
            )
        ),
    ] = None
    repo_data: Annotated[
        Optional[AnyRunRepoData],
        Field(
            discriminator="repo_type",
            description="The repo data such as the current branch and commit.",
        ),
    ] = None
    repo_code_hash: Annotated[
        Optional[str],
        Field(description="The hash of the repo diff. Can be omitted if there is no repo diff."),
    ] = None
    working_dir: Annotated[
        Optional[str],
        Field(
            description=(
                "The path to the working directory inside the container."
                f" It's specified relative to the repository directory (`{DEFAULT_REPO_DIR}`) and should be inside it."
                ' Defaults to `"."`.'
            )
        ),
    ] = None
    configuration_path: Annotated[
        Optional[str],
        Field(
            description=(
                "The path to the run configuration YAML file."
                " It can be omitted when using the programmatic API."
            )
        ),
    ] = None
    configuration: Annotated[AnyRunConfiguration, Field(discriminator="type")]
    profile: Annotated[Optional[Profile], Field(description="The profile parameters")] = None
    ssh_key_pub: Annotated[
        str,
        Field(
            description="The contents of the SSH public key that will be used to connect to the run."
        ),
    ]
    # merged_profile stores profile parameters merged from profile and configuration.
    # Read profile parameters from merged_profile instead of profile directly.
    # TODO: make merged_profile a computed field after migrating to pydanticV2
    merged_profile: Annotated[Profile, Field(exclude=True)] = None

    class Config:
        @staticmethod
        def schema_extra(schema: Dict[str, Any], model: Type) -> None:
            prop = schema.get("properties", {})
            prop.pop("merged_profile", None)

    @root_validator
    def _merged_profile(cls, values) -> Dict:
        if values.get("profile") is None:
            merged_profile = Profile(name="default")
        else:
            merged_profile = Profile.parse_obj(values["profile"])
        try:
            conf = RunConfiguration.parse_obj(values["configuration"]).__root__
        except KeyError:
            raise ValueError("Missing configuration")
        for key in ProfileParams.__fields__:
            conf_val = getattr(conf, key, None)
            if conf_val is not None:
                setattr(merged_profile, key, conf_val)
        if merged_profile.creation_policy is None:
            merged_profile.creation_policy = CreationPolicy.REUSE_OR_CREATE
        values["merged_profile"] = merged_profile
        return values


class ServiceModelSpec(CoreModel):
    name: str
    base_url: Annotated[
        str, Field(description="Full URL or path relative to dstack-server's base URL")
    ]
    type: str


class ServiceSpec(CoreModel):
    url: Annotated[str, Field(description="Full URL or path relative to dstack-server's base URL")]
    model: Optional[ServiceModelSpec] = None
    options: Dict[str, Any] = {}


class RunStatus(str, Enum):
    PENDING = "pending"
    SUBMITTED = "submitted"
    PROVISIONING = "provisioning"
    RUNNING = "running"
    TERMINATING = "terminating"
    TERMINATED = "terminated"
    FAILED = "failed"
    DONE = "done"

    @classmethod
    def finished_statuses(cls) -> List["RunStatus"]:
        return [cls.TERMINATED, cls.FAILED, cls.DONE]

    def is_finished(self):
        return self in self.finished_statuses()


class Run(CoreModel):
    id: UUID4
    project_name: str
    user: str
    submitted_at: datetime
    last_processed_at: datetime
    status: RunStatus
    status_message: Optional[str] = None
    termination_reason: Optional[RunTerminationReason]
    run_spec: RunSpec
    jobs: List[Job]
    latest_job_submission: Optional[JobSubmission]
    cost: float = 0
    service: Optional[ServiceSpec] = None
    deployment_num: int = 0  # default for compatibility with pre-0.19.14 servers
    # TODO: make error a computed field after migrating to pydanticV2
    error: Optional[str] = None
    deleted: Optional[bool] = None

    @root_validator
    def _error(cls, values) -> Dict:
        try:
            termination_reason = values["termination_reason"]
        except KeyError:
            return values
        values["error"] = Run._get_error(termination_reason=termination_reason)
        return values

    @staticmethod
    def _get_error(termination_reason: Optional[RunTerminationReason]) -> Optional[str]:
        if termination_reason == RunTerminationReason.RETRY_LIMIT_EXCEEDED:
            return "retry limit exceeded"
        elif termination_reason == RunTerminationReason.SERVER_ERROR:
            return "server error"
        else:
            return None

    @root_validator
    def _status_message(cls, values) -> Dict:
        try:
            status = values["status"]
            jobs: List[Job] = values["jobs"]
            retry_on_events = (
                jobs[0].job_spec.retry.on_events if jobs and jobs[0].job_spec.retry else []
            )
            job_status = (
<<<<<<< HEAD
                jobs[0].job_submissions[-1].status if jobs and jobs[0].job_submissions else None
=======
                jobs[0].job_submissions[-1].status
                if len(jobs) == 1 and jobs[0].job_submissions
                else None
>>>>>>> 7afb5737
            )
            termination_reason = Run.get_last_termination_reason(jobs[0]) if jobs else None
        except KeyError:
            return values
        values["status_message"] = Run._get_status_message(
            status=status,
            job_status=job_status,
            retry_on_events=retry_on_events,
            termination_reason=termination_reason,
        )
        return values

    @staticmethod
    def get_last_termination_reason(job: "Job") -> Optional[JobTerminationReason]:
        for submission in reversed(job.job_submissions):
            if submission.termination_reason is not None:
                return submission.termination_reason
        return None

    @staticmethod
    def _get_status_message(
        status: RunStatus,
        job_status: Optional[JobStatus],
        retry_on_events: List[RetryEvent],
        termination_reason: Optional[JobTerminationReason],
    ) -> str:
        if job_status == JobStatus.PULLING:
            return "pulling"
        # Currently, `retrying` is shown only for `no-capacity` events
        if (
            status in [RunStatus.SUBMITTED, RunStatus.PENDING]
            and termination_reason == JobTerminationReason.FAILED_TO_START_DUE_TO_NO_CAPACITY
            and RetryEvent.NO_CAPACITY in retry_on_events
        ):
            return "retrying"
        return status.value

    def is_deployment_in_progress(self) -> bool:
        return any(
            not j.job_submissions[-1].status.is_finished()
            and j.job_submissions[-1].deployment_num != self.deployment_num
            for j in self.jobs
        )


class JobPlan(CoreModel):
    job_spec: JobSpec
    offers: List[InstanceOfferWithAvailability]
    total_offers: int
    max_price: Optional[float]


class RunPlan(CoreModel):
    project_name: str
    user: str
    run_spec: RunSpec
    effective_run_spec: Optional[RunSpec] = None
    job_plans: List[JobPlan]
    current_resource: Optional[Run] = None
    action: ApplyAction

    def get_effective_run_spec(self) -> RunSpec:
        if self.effective_run_spec is not None:
            return self.effective_run_spec
        return self.run_spec


class ApplyRunPlanInput(CoreModel):
    run_spec: RunSpec
    current_resource: Annotated[
        Optional[Run],
        Field(
            description=(
                "The expected current resource."
                " If the resource has changed, the apply fails unless `force: true`."
            )
        ),
    ] = None


def get_policy_map(spot_policy: Optional[SpotPolicy], default: SpotPolicy) -> Optional[bool]:
    """
    Map profile.spot_policy[SpotPolicy|None] to requirements.spot[bool|None]
    """
    if spot_policy is None:
        spot_policy = default
    policy_map = {
        SpotPolicy.AUTO: None,
        SpotPolicy.SPOT: True,
        SpotPolicy.ONDEMAND: False,
    }
    return policy_map[spot_policy]<|MERGE_RESOLUTION|>--- conflicted
+++ resolved
@@ -549,13 +549,9 @@
                 jobs[0].job_spec.retry.on_events if jobs and jobs[0].job_spec.retry else []
             )
             job_status = (
-<<<<<<< HEAD
-                jobs[0].job_submissions[-1].status if jobs and jobs[0].job_submissions else None
-=======
                 jobs[0].job_submissions[-1].status
                 if len(jobs) == 1 and jobs[0].job_submissions
                 else None
->>>>>>> 7afb5737
             )
             termination_reason = Run.get_last_termination_reason(jobs[0]) if jobs else None
         except KeyError:
