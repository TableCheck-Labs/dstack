--- conflicted
+++ resolved
@@ -71,7 +71,10 @@
         "region_name_description":  "Region description",
         "region_name_placeholder": "Select a region",
         "s3_bucket_name": "Bucket",
-<<<<<<< HEAD
+        "s3_bucket_name_description": "Bucket description",
+        "ec2_subnet_id": "Subnet ID",
+        "ec2_subnet_id_description": "Subnet ID description",
+        "ec2_subnet_id_placeholder":  "Select subnet"
         "ec2_subnet_id": "Subnet ID"
       },
       "gcp": {
@@ -82,12 +85,6 @@
         "vpc":  "VPC",
         "subnet": "Subnet",
         "credentials_file": "Credentials"
-=======
-        "s3_bucket_name_description": "Bucket description",
-        "ec2_subnet_id": "Subnet ID",
-        "ec2_subnet_id_description": "Subnet ID description",
-        "ec2_subnet_id_placeholder":  "Select subnet"
->>>>>>> 17976391
       },
       "members": {
         "section_title": "Members",
